(* WebAssembly-compatible int operations implementation *)

module type RepresentationType =
sig
  type t  
  val add : t -> t -> t
  val min_int : t
  val zero : t
  val one : t
  val minus_one : t                        
  val shift_left : t -> int -> t
  val shift_right : t -> int -> t
  val logand : t -> t -> t
  val lognot : t -> t
  val logor : t -> t -> t
  val logxor : t -> t -> t                    
  val sub : t -> t -> t
  val div : t -> t -> t
  val mul : t -> t -> t
  val rem : t -> t -> t                        
  val shift_right_logical : t -> int -> t
  val of_int : int -> t
  val to_int : t -> int                        
  val of_string : string -> t
  val to_string : t -> string

  val bitwidth : int
end

module type S =
sig
  type t
  type bits 

  val of_bits : bits -> t
  val to_bits : t -> bits

  val zero : t

  val add : t -> t -> t
  val sub : t -> t -> t
  val mul : t -> t -> t
  val div_s : t -> t -> t
  val div_u : t -> t -> t
  val rem_s : t -> t -> t
  val rem_u : t -> t -> t
  val and_ : t -> t -> t
  val or_ : t -> t -> t
  val xor : t -> t -> t
  val shl : t -> t -> t
  val shr_s : t -> t -> t
  val shr_u : t -> t -> t
  val clz : t -> t
  val ctz : t -> t
  val popcnt : t -> t
  val eq : t -> t -> bool
  val ne : t -> t -> bool
  val lt_s : t -> t -> bool
  val lt_u : t -> t -> bool
  val le_s : t -> t -> bool
  val le_u : t -> t -> bool
  val gt_s : t -> t -> bool
  val gt_u : t -> t -> bool
  val ge_s : t -> t -> bool
  val ge_u : t -> t -> bool

<<<<<<< HEAD
  val min_s : t -> t -> t
  val min_u : t -> t -> t
  val max_s : t -> t -> t
  val max_u : t -> t -> t
  val compare_s : t -> t -> int
  val compare_u : t -> t -> int

=======
>>>>>>> 15bbc4a5
  val of_int : int -> t
  val of_string : string -> t
  val to_string : t -> string
end
    
module Make(Rep : RepresentationType) : S with type bits = Rep.t and type t = Rep.t =
struct
  (*
   * Unsigned comparison in terms of signed comparison.
   *)
  let cmp_u x op y =
    op (Rep.add x Rep.min_int) (Rep.add y Rep.min_int)

  (*
   * Unsigned division and remainder in terms of signed division; algorithm from
   * Hacker's Delight, Second Edition, by Henry S. Warren, Jr., section 9-3
   * "Unsigned Short Division from Signed Division".
   *)
  let divrem_u n d =
    if d = Rep.zero then raise Numerics.IntegerDivideByZero else
      let t = Rep.shift_right d (Rep.bitwidth - 1) in
      let n' = Rep.logand n (Rep.lognot t) in
      let q = Rep.shift_left (Rep.div (Rep.shift_right_logical n' 1) d) 1 in
      let r = Rep.sub n (Rep.mul q d) in
      if cmp_u r (<) d then
        q, r
      else
        Rep.add q Rep.one, Rep.sub r d

  type t = Rep.t
  type bits = Rep.t

  let of_bits x = x
  let to_bits x = x

  let zero = Rep.zero

  let add = Rep.add
  let sub = Rep.sub
  let mul = Rep.mul

  let div_s x y =
    if y = Rep.zero then
      raise Numerics.IntegerDivideByZero
    else if x = Rep.min_int && y = Rep.minus_one then
      raise Numerics.IntegerOverflow
    else
      Rep.div x y

  let div_u x y =
    let q, r = divrem_u x y in q

  let rem_s x y =
    if y = Rep.zero then
      raise Numerics.IntegerDivideByZero
    else
      Rep.rem x y

  let rem_u x y =
    let q, r = divrem_u x y in r

  let and_ = Rep.logand
  let or_ = Rep.logor
  let xor = Rep.logxor

  (* WebAssembly's shifts mask the shift count to according to the bitwidth. *)
  let shift f x y =
    f x (Rep.to_int (Rep.logand y (Rep.of_int (Rep.bitwidth - 1))))

  let shl x y =
    shift Rep.shift_left x y

  let shr_s x y =
    shift Rep.shift_right x y

  let shr_u x y =
    shift Rep.shift_right_logical x y

  let clz x =
    Rep.of_int
      (let rec loop acc n =
         if n = Rep.zero then
           Rep.bitwidth
         else if and_ n (Rep.shift_left Rep.one (Rep.bitwidth - 1)) <> Rep.zero then
           acc
         else
           loop (1 + acc) (Rep.shift_left n 1)
       in loop 0 x)

  let ctz x =
    Rep.of_int
      (let rec loop acc n =
         if n = Rep.zero then
           Rep.bitwidth
         else if and_ n Rep.one = Rep.one then
           acc
         else
           loop (1 + acc) (Rep.shift_right_logical n 1)
       in loop 0 x)

  let popcnt x =
    Rep.of_int
      (let rec loop acc i n =
         if n = Rep.zero then
           acc
         else
           let acc' = if and_ n Rep.one = Rep.one then acc + 1 else acc in
           loop acc' (i - 1) (Rep.shift_right_logical n 1)
       in loop 0 Rep.bitwidth x)

  let eq x y = x = y
  let ne x y = x <> y
  let lt_s x y = x < y
  let lt_u x y = cmp_u x (<) y
  let le_s x y = x <= y
  let le_u x y = cmp_u x (<=) y
  let gt_s x y = x > y
  let gt_u x y = cmp_u x (>) y
  let ge_s x y = x >= y
  let ge_u x y = cmp_u x (>=) y

  let min_s x y = if le_s x y then x else y
  let min_u x y = if le_u x y then x else y
  let max_s x y = if ge_s x y then x else y
  let max_u x y = if ge_u x y then x else y

  let of_string = Rep.of_string
  let to_string = Rep.to_string

  let of_int = Rep.of_int
end<|MERGE_RESOLUTION|>--- conflicted
+++ resolved
@@ -64,16 +64,11 @@
   val ge_s : t -> t -> bool
   val ge_u : t -> t -> bool
 
-<<<<<<< HEAD
   val min_s : t -> t -> t
   val min_u : t -> t -> t
   val max_s : t -> t -> t
   val max_u : t -> t -> t
-  val compare_s : t -> t -> int
-  val compare_u : t -> t -> int
-
-=======
->>>>>>> 15bbc4a5
+
   val of_int : int -> t
   val of_string : string -> t
   val to_string : t -> string
