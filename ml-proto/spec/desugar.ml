--- conflicted
+++ resolved
@@ -7,26 +7,6 @@
 
 (* Labels *)
 
-<<<<<<< HEAD
-let rec label e = shift 0 e
-
-and shift n e = shift' n e.it @@ e.at
-and shift' n = function
-  | Nop -> Nop
-  | Unreachable -> Unreachable
-  | Block es -> Block (List.map (shift (n + 1)) es)
-  | Loop e -> Loop (shift (n + 1) e)
-  | Break (x, eo) -> Break (shift_var n x, Lib.Option.map (shift n) eo)
-  | BreakIf (x, eo, e) ->
-    BreakIf (shift_var n x, Lib.Option.map (shift n) eo, shift n e)
-  | BreakTable (xs, x, eo, e) ->
-    BreakTable
-      (List.map (shift_var n) xs, shift_var n x,
-       Lib.Option.map (shift n) eo, shift n e)
-  | If (e1, e2, e3) -> If (shift n e1, shift n e2, shift n e3)
-  | Call (x, es) -> Call (x, List.map (shift n) es)
-  | CallImport (x, es) -> CallImport (x, List.map (shift n) es)
-=======
 let rec relabel f n e = relabel' f n e.it @@ e.at
 and relabel' f n = function
   | Nop -> Nop
@@ -35,17 +15,18 @@
     Block (List.map (relabel f (n + 1)) es, relabel f (n + 1) e)
   | Loop e -> Loop (relabel f (n + 1) e)
   | Break (x, eo) ->
-    Break (f n x.it @@ x.at, Lib.Option.map (relabel f n) eo)
-  | Br_if (x, eo, e) ->
-    Br_if (f n x.it @@ x.at, Lib.Option.map (relabel f n) eo, relabel f n e)
+    Break (relabel_var f n x, Lib.Option.map (relabel f n) eo)
+  | BreakIf (x, eo, e) ->
+    BreakIf (relabel_var f n x, Lib.Option.map (relabel f n) eo, relabel f n e)
+  | BreakTable (xs, x, eo, e) ->
+    BreakTable
+      (List.map (relabel_var f n) xs, relabel_var f n x,
+       Lib.Option.map (relabel f n) eo, relabel f n e)
   | If (e1, e2, e3) -> If (relabel f n e1, relabel f n e2, relabel f n e3)
   | Select (e1, e2, e3) ->
     Select (relabel f n e1, relabel f n e2, relabel f n e3)
-  | Switch (e, xs, x, es) ->
-    Switch (relabel f n e, xs, x, List.map (relabel f n) es)
   | Call (x, es) -> Call (x, List.map (relabel f n) es)
   | CallImport (x, es) -> CallImport (x, List.map (relabel f n) es)
->>>>>>> 8fa4dce8
   | CallIndirect (x, e, es) ->
     CallIndirect (x, relabel f n e, List.map (relabel f n) es)
   | GetLocal x -> GetLocal x
@@ -62,10 +43,10 @@
   | Convert (cvtop, e) -> Convert (cvtop, relabel f n e)
   | Host (hostop, es) -> Host (hostop, List.map (relabel f n) es)
 
+and relabel_var f n x = f n x.it @@ x.at
+
 let label e = relabel (fun n i -> if i < n then i else i + 1) 0 e
 let return e = relabel (fun n i -> if i = -1 then n else i) (-1) e
-
-and shift_var n x = if x.it < n then x else (x.it + 1) @@ x.at
 
 
 (* Expressions *)
@@ -84,42 +65,17 @@
     let es', e = Lib.List.split_last es in Block (List.map expr es', expr e)
   | Ast.Loop es -> Block ([], Loop (block es) @@ at)
   | Ast.Br (x, eo) -> Break (x, Lib.Option.map expr eo)
-<<<<<<< HEAD
   | Ast.Br_if (x, eo, e) -> BreakIf (x, Lib.Option.map expr eo, expr e)
   | Ast.Br_table (xs, x, eo, e) ->
     BreakTable (xs, x, Lib.Option.map expr eo, expr e)
-  | Ast.Return (x, eo) -> Break (x, Lib.Option.map expr eo)
-  | Ast.If (e1, e2) -> If (expr e1, expr e2, Nop @@ Source.after e2.at)
-  | Ast.If_else (e1, e2, e3) -> If (expr e1, expr e2, expr e3)
-=======
-  | Ast.Br_if (x, eo, e) -> Br_if (x, Lib.Option.map expr eo, expr e)
-  | Ast.Return eo -> Break (-1 @@ Source.no_region, Lib.Option.map expr eo)
+  | Ast.Return eo -> Break (-1 @@ at, Lib.Option.map expr eo)
   | Ast.If (e, es1, es2) -> If (expr e, seq es1, seq es2)
   | Ast.Select (e1, e2, e3) -> Select (expr e1, expr e2, expr e3)
 
->>>>>>> 8fa4dce8
   | Ast.Call (x, es) -> Call (x, List.map expr es)
   | Ast.Call_import (x, es) -> CallImport (x, List.map expr es)
   | Ast.Call_indirect (x, e, es) -> CallIndirect (x, expr e, List.map expr es)
 
-<<<<<<< HEAD
-=======
-  | Ast.Tableswitch (e, ts, t, es) ->
-    let target t (xs, es') =
-      match t.it with
-      | Ast.Case x -> x :: xs, es'
-      | Ast.Case_br x ->
-        (List.length es' @@ t.at) :: xs, (Break (x, None) @@ t.at) :: es'
-    in
-    let xs, es' = List.fold_right target (t :: ts) ([], []) in
-    let es'' = List.map block es in
-    let n = List.length es' in
-    let sh x = (if x.it >= n then x.it + n else x.it) @@ x.at in
-    Block ([], Switch
-      (expr e, List.map sh (List.tl xs), sh (List.hd xs), List.rev es' @ es'')
-      @@ at)
-
->>>>>>> 8fa4dce8
   | Ast.Get_local x -> GetLocal x
   | Ast.Set_local (x, e) -> SetLocal (x, expr e)
 
