/*
 * (c) 2015 Andreas Rossberg
 */

%{
open Source
open Ast
open Sugar
open Types
open Script


(* Error handling *)

let error at msg = raise (Script.Syntax (at, msg))

let parse_error msg = error Source.no_region msg


(* Position handling *)

let position_to_pos position =
  { file = position.Lexing.pos_fname;
    line = position.Lexing.pos_lnum;
    column = position.Lexing.pos_cnum - position.Lexing.pos_bol
  }

let positions_to_region position1 position2 =
  { left = position_to_pos position1;
    right = position_to_pos position2
  }

let at () =
  positions_to_region (Parsing.symbol_start_pos ()) (Parsing.symbol_end_pos ())
let ati i =
  positions_to_region (Parsing.rhs_start_pos i) (Parsing.rhs_end_pos i)


(* Literals *)

let literal s t =
  try
    match t with
    | Int32Type -> Values.Int32 (I32.of_string s.it) @@ s.at
    | Int64Type -> Values.Int64 (I64.of_string s.it) @@ s.at
    | Float32Type -> Values.Float32 (F32.of_string s.it) @@ s.at
    | Float64Type -> Values.Float64 (F64.of_string s.it) @@ s.at
  with
    | Failure msg -> error s.at ("constant out of range: " ^ msg)
    | _ -> error s.at "constant out of range"


(* Memory operands *)

let memop m offset align =
  assert (m.offset = 0L);
  assert (m.align = None);
  {m with offset; align}

let extop (e : extop) offset align =
  assert (e.memop.offset = 0L);
  assert (e.memop.align = None);
  {e with memop = {e.memop with offset; align}}

let wrapop (w : wrapop) offset align =
  assert (w.memop.offset = 0L);
  assert (w.memop.align = None);
  {w with memop = {w.memop with offset; align}}


(* Symbolic variables *)

module VarMap = Map.Make(String)

type space = {mutable map : int VarMap.t; mutable count : int}
let empty () = {map = VarMap.empty; count = 0}

type types = {mutable tmap : int VarMap.t; mutable tlist : Types.func_type list}
let empty_types () = {tmap = VarMap.empty; tlist = []}

type context =
  {types : types; funcs : space; imports : space; locals : space;
   labels : int VarMap.t; cases : space}

let empty_context () =
  {types = empty_types (); funcs = empty (); imports = empty ();
   locals = empty (); labels = VarMap.empty; cases = empty ()}

let enter_func c =
  assert (VarMap.is_empty c.labels);
  {c with labels = VarMap.add "return" 0 c.labels; locals = empty ()}

let enter_switch c =
  {c with cases = empty ()}

let type_ c x =
  try VarMap.find x.it c.types.tmap
  with Not_found -> error x.at ("unknown type " ^ x.it)

let lookup category space x =
  try VarMap.find x.it space.map
  with Not_found -> error x.at ("unknown " ^ category ^ " " ^ x.it)

let func c x = lookup "function" c.funcs x
let import c x = lookup "import" c.imports x
let local c x = lookup "local" c.locals x
let case c x = lookup "case" c.cases x
let label c x =
  try VarMap.find x.it c.labels
  with Not_found -> error x.at ("unknown label " ^ x.it)

let bind_type c x ty =
  if VarMap.mem x.it c.types.tmap then
    error x.at ("duplicate type " ^ x.it);
  c.types.tmap <- VarMap.add x.it (List.length c.types.tlist) c.types.tmap;
  c.types.tlist <- c.types.tlist @ [ty]

let bind category space x =
  if VarMap.mem x.it space.map then
    error x.at ("duplicate " ^ category ^ " " ^ x.it);
  space.map <- VarMap.add x.it space.count space.map;
  space.count <- space.count + 1

let bind_func c x = bind "function" c.funcs x
let bind_import c x = bind "import" c.imports x
let bind_local c x = bind "local" c.locals x
let bind_case c x = bind "case" c.cases x
let bind_label c x =
  {c with labels = VarMap.add x.it 0 (VarMap.map ((+) 1) c.labels)}

let anon_type c ty =
  c.types.tlist <- c.types.tlist @ [ty]

let anon space n = space.count <- space.count + n

let anon_func c = anon c.funcs 1
let anon_import c = anon c.imports 1
let anon_locals c ts = anon c.locals (List.length ts)
let anon_case c = anon c.cases 1
let anon_label c = {c with labels = VarMap.map ((+) 1) c.labels}

let empty_type = {ins = []; out = None}

let explicit_decl c name t at =
  let x = name c type_ in
  if
    x.it < List.length c.types.tlist &&
    t <> empty_type &&
    t <> List.nth c.types.tlist x.it
  then
    error at "signature mismatch";
  x

let implicit_decl c t at =
  match Lib.List.index_of t c.types.tlist with
  | None -> let i = List.length c.types.tlist in anon_type c t; i @@ at
  | Some i -> i @@ at

%}

%token INT FLOAT TEXT VAR VALUE_TYPE LPAR RPAR
%token NOP BLOCK IF IF_ELSE LOOP LABEL BR BR_IF TABLESWITCH CASE
%token CALL CALL_IMPORT CALL_INDIRECT RETURN
%token GET_LOCAL SET_LOCAL LOAD STORE LOAD_EXTEND STORE_WRAP OFFSET ALIGN
%token CONST UNARY BINARY COMPARE CONVERT
%token FUNC TYPE PARAM RESULT LOCAL
%token MODULE MEMORY SEGMENT IMPORT EXPORT TABLE
%token UNREACHABLE MEMORY_SIZE GROW_MEMORY HAS_FEATURE
%token ASSERT_INVALID ASSERT_RETURN ASSERT_RETURN_NAN ASSERT_TRAP INVOKE
%token EOF

%token<string> INT
%token<string> FLOAT
%token<string> TEXT
%token<string> VAR
%token<Types.value_type> VALUE_TYPE
%token<Types.value_type> CONST
%token<Ast.unop> UNARY
%token<Ast.binop> BINARY
%token<Ast.selop> SELECT
%token<Ast.relop> COMPARE
%token<Ast.cvt> CONVERT
%token<Ast.memop> LOAD
%token<Ast.memop> STORE
%token<Ast.extop> LOAD_EXTEND
%token<Ast.wrapop> STORE_WRAP
%token<Memory.offset> OFFSET
%token<int> ALIGN

%nonassoc LOW
%nonassoc VAR

%start script
%type<Script.script> script

%%

/* Types */

value_type_list :
  | /* empty */ { [] }
  | VALUE_TYPE value_type_list { $1 :: $2 }
;
func_type :
  | /* empty */
    { {ins = []; out = None} }
  | LPAR PARAM value_type_list RPAR
    { {ins = $3; out = None} }
  | LPAR PARAM value_type_list RPAR LPAR RESULT VALUE_TYPE RPAR
    { {ins = $3; out = Some $7} }
  | LPAR RESULT VALUE_TYPE RPAR
    { {ins = []; out = Some $3} }
;


/* Expressions */

literal :
  | INT { $1 @@ at () }
  | FLOAT { $1 @@ at () }
;

var :
  | INT { let at = at () in fun c lookup -> int_of_string $1 @@ at }
  | VAR { let at = at () in fun c lookup -> lookup c ($1 @@ at) @@ at }
;
var_list :
  | /* empty */ { fun c lookup -> [] }
  | var var_list { fun c lookup -> $1 c lookup :: $2 c lookup }
;
bind_var :
  | VAR { $1 @@ at () }
;

labeling :
  | /* empty */ %prec LOW { let at = at () in fun c -> c, Unlabelled @@ at }
  | bind_var { let at = at () in fun c -> bind_label c $1, Labelled @@ at }
;

offset :
  | /* empty */ { 0L }
  | OFFSET { $1 }
;
align :
  | /* empty */ { None }
  | ALIGN { Some $1 }
;

expr :
  | LPAR expr1 RPAR { let at = at () in fun c -> $2 c @@ at }
;
expr1 :
  | NOP { fun c -> nop }
  | BLOCK labeling expr expr_list
    { fun c -> let c', l = $2 c in block (l, $3 c' :: $4 c') }
  | IF_ELSE expr expr expr { fun c -> if_else ($2 c, $3 c, $4 c) }
  | IF expr expr { fun c -> if_ ($2 c, $3 c) }
  | BR_IF expr var { fun c -> br_if ($2 c, $3 c label) }
  | LOOP labeling labeling expr_list
    { fun c -> let c', l1 = $2 c in let c'', l2 = $3 c' in
      let c''' = if l1.it = Unlabelled then anon_label c'' else c'' in
      loop (l1, l2, $4 c''') }
  | LABEL labeling expr
    { fun c -> let c', l = $2 c in
      let c'' = if l.it = Unlabelled then anon_label c' else c' in
      Sugar.label ($3 c'') }
  | BR var expr_opt { fun c -> br ($2 c label, $3 c) }
  | RETURN expr_opt
    { let at1 = ati 1 in
      fun c -> return (label c ("return" @@ at1) @@ at1, $2 c) }
<<<<<<< HEAD
  | TABLESWITCH labeling expr LPAR TABLE case_list RPAR target_list
=======
  | TABLESWITCH labeling expr LPAR TABLE target_list RPAR target case_list
>>>>>>> 15bbc4a5
    { fun c -> let c', l = $2 c in let e = $3 c' in
      let c'' = enter_switch c' in let es = $8 c'' in
      tableswitch (l, e, $6 c'', es) }
  | CALL var expr_list { fun c -> call ($2 c func, $3 c) }
  | CALL_IMPORT var expr_list { fun c -> call_import ($2 c import, $3 c) }
  | CALL_INDIRECT var expr expr_list
    { fun c -> call_indirect ($2 c type_, $3 c, $4 c) }
  | GET_LOCAL var { fun c -> get_local ($2 c local) }
  | SET_LOCAL var expr { fun c -> set_local ($2 c local, $3 c) }
  | LOAD offset align expr
    { fun c -> load (memop $1 $2 $3, $4 c) }
  | STORE offset align expr expr
    { fun c -> store (memop $1 $2 $3, $4 c, $5 c) }
  | LOAD_EXTEND offset align expr
    { fun c -> load_extend (extop $1 $2 $3, $4 c) }
  | STORE_WRAP offset align expr expr
    { fun c -> store_wrap (wrapop $1 $2 $3, $4 c, $5 c) }
  | CONST literal { fun c -> const (literal $2 $1) }
  | UNARY expr { fun c -> unary ($1, $2 c) }
  | BINARY expr expr { fun c -> binary ($1, $2 c, $3 c) }
  | SELECT expr expr expr { fun c -> select ($1, $2 c, $3 c, $4 c) }
  | COMPARE expr expr { fun c -> compare ($1, $2 c, $3 c) }
  | CONVERT expr { fun c -> convert ($1, $2 c) }
  | UNREACHABLE { fun c -> unreachable }
  | MEMORY_SIZE { fun c -> host (MemorySize, []) }
  | GROW_MEMORY expr { fun c -> host (GrowMemory, [$2 c]) }
  | HAS_FEATURE TEXT { fun c -> host (HasFeature $2, []) }
;
expr_opt :
  | /* empty */ { fun c -> None }
  | expr { fun c -> Some ($1 c) }
;
expr_list :
  | /* empty */ { fun c -> [] }
  | expr expr_list { fun c -> $1 c :: $2 c }
;

target :
  | LPAR CASE var RPAR { let at = at () in fun c -> Case ($3 c case) @@ at }
  | LPAR BR var RPAR { let at = at () in fun c -> Case_br ($3 c label) @@ at }
;
<<<<<<< HEAD
case_list :
  | case { fun c -> [$1 c] }
  | case case_list { fun c -> $1 c :: $2 c }
=======
target_list :
  | /* empty */ { fun c -> [] }
  | target target_list { fun c -> $1 c :: $2 c }
>>>>>>> 15bbc4a5
;
case :
  | LPAR CASE expr_list RPAR { fun c -> anon_case c; $3 c }
  | LPAR CASE bind_var expr_list RPAR { fun c -> bind_case c $3; $4 c }
;
case_list :
  | /* empty */ { fun c -> [] }
  | case case_list { fun c -> let e = $1 c in let es = $2 c in e :: es }
;


/* Functions */

func_fields :
  | expr_list
    { let at = at () in
      empty_type,
      fun c -> let body = Sugar.func_body ($1 c) @@ at in
        {ftype = -1 @@ at; locals = []; body} }
  | LPAR PARAM value_type_list RPAR func_fields
    { {(fst $5) with ins = $3 @ (fst $5).ins},
      fun c -> anon_locals c $3; (snd $5) c }
  | LPAR PARAM bind_var VALUE_TYPE RPAR func_fields  /* Sugar */
    { {(fst $6) with ins = $4 :: (fst $6).ins},
      fun c -> bind_local c $3; (snd $6) c }
  | LPAR RESULT VALUE_TYPE RPAR func_fields
    { if (fst $5).out <> None then error (at ()) "multiple return types";
      {(fst $5) with out = Some $3},
      fun c -> (snd $5) c }
  | LPAR LOCAL value_type_list RPAR func_fields
    { fst $5,
      fun c -> anon_locals c $3; let f = (snd $5) c in
        {f with locals = $3 @ f.locals} }
  | LPAR LOCAL bind_var VALUE_TYPE RPAR func_fields  /* Sugar */
    { fst $6,
      fun c -> bind_local c $3; let f = (snd $6) c in
        {f with locals = $4 :: f.locals} }
;
type_use :
  | LPAR TYPE var RPAR { $3 }
;
func :
  | LPAR FUNC type_use func_fields RPAR
    { let at = at () in
      fun c -> anon_func c; let t = explicit_decl c $3 (fst $4) at in
        fun () -> {((snd $4) (enter_func c)) with ftype = t} @@ at }
  | LPAR FUNC bind_var type_use func_fields RPAR  /* Sugar */
    { let at = at () in
      fun c -> bind_func c $3; let t = explicit_decl c $4 (fst $5) at in
        fun () -> {((snd $5) (enter_func c)) with ftype = t} @@ at }
  | LPAR FUNC func_fields RPAR  /* Sugar */
    { let at = at () in
      fun c -> anon_func c; let t = implicit_decl c (fst $3) at in
        fun () -> {((snd $3) (enter_func c)) with ftype = t} @@ at }
  | LPAR FUNC bind_var func_fields RPAR  /* Sugar */
    { let at = at () in
      fun c -> bind_func c $3; let t = implicit_decl c (fst $4) at in
        fun () -> {((snd $4) (enter_func c)) with ftype = t} @@ at }
;


/* Modules */

segment :
  | LPAR SEGMENT INT TEXT RPAR
    { {Memory.addr = Int64.of_string $3; Memory.data = $4} @@ at () }
;
segment_list :
  | /* empty */ { [] }
  | segment segment_list { $1 :: $2 }
;

memory :
  | LPAR MEMORY INT INT segment_list RPAR
    { {initial = Int64.of_string $3; max = Int64.of_string $4; segments = $5}
        @@ at () }
  | LPAR MEMORY INT segment_list RPAR
    { {initial = Int64.of_string $3; max = Int64.of_string $3; segments = $4}
        @@ at () }
;

type_def :
  | LPAR TYPE LPAR FUNC func_type RPAR RPAR
    { fun c -> anon_type c $5 }
  | LPAR TYPE bind_var LPAR FUNC func_type RPAR RPAR
    { fun c -> bind_type c $3 $6 }
;

table :
  | LPAR TABLE var_list RPAR
    { fun c -> $3 c func }
;

import :
  | LPAR IMPORT TEXT TEXT type_use RPAR
    { let at = at () in
      fun c -> anon_import c; let itype = explicit_decl c $5 empty_type at in
        {itype; module_name = $3; func_name = $4} @@ at }
  | LPAR IMPORT bind_var TEXT TEXT type_use RPAR  /* Sugar */
    { let at = at () in
      fun c -> bind_import c $3; let itype = explicit_decl c $6 empty_type at in
        {itype; module_name = $4; func_name = $5} @@ at }
  | LPAR IMPORT TEXT TEXT func_type RPAR  /* Sugar */
    { let at = at () in
      fun c -> anon_import c; let itype = implicit_decl c $5 at in
        {itype; module_name = $3; func_name = $4} @@ at }
  | LPAR IMPORT bind_var TEXT TEXT func_type RPAR  /* Sugar */
    { let at = at () in
      fun c -> bind_import c $3; let itype = implicit_decl c $6 at in
        {itype; module_name = $4; func_name = $5} @@ at }
;

export :
  | LPAR EXPORT TEXT var RPAR
    { let at = at () in fun c -> {name = $3; func = $4 c func} @@ at }
;

module_fields :
  | /* empty */
    { fun c ->
      {memory = None; types = c.types.tlist; funcs = []; imports = [];
       exports = []; table = []} }
  | func module_fields
    { fun c -> let f = $1 c in let m = $2 c in
      {m with funcs = f () :: m.funcs} }
  | import module_fields
    { fun c -> let i = $1 c in let m = $2 c in
      {m with imports = i :: m.imports} }
  | export module_fields
    { fun c -> let m = $2 c in
      {m with exports = $1 c :: m.exports} }
  | table module_fields
    { fun c -> let m = $2 c in
      {m with table = ($1 c) @ m.table} }
  | type_def module_fields
    { fun c -> $1 c; $2 c }
  | memory module_fields
    { fun c -> let m = $2 c in
      match m.memory with
      | Some _ -> error $1.at "multiple memory sections"
      | None -> {m with memory = Some $1} }
;
module_ :
  | LPAR MODULE module_fields RPAR { $3 (empty_context ()) @@ at () }
;


/* Scripts */

cmd :
  | module_ { Define $1 @@ at () }
  | LPAR INVOKE TEXT const_list RPAR { Invoke ($3, $4) @@ at () }
  | LPAR ASSERT_INVALID module_ TEXT RPAR { AssertInvalid ($3, $4) @@ at () }
  | LPAR ASSERT_RETURN LPAR INVOKE TEXT const_list RPAR const_opt RPAR
    { AssertReturn ($5, $6, $8) @@ at () }
  | LPAR ASSERT_RETURN_NAN LPAR INVOKE TEXT const_list RPAR RPAR
    { AssertReturnNaN ($5, $6) @@ at () }
  | LPAR ASSERT_TRAP LPAR INVOKE TEXT const_list RPAR TEXT RPAR
    { AssertTrap ($5, $6, $8) @@ at () }
;
cmd_list :
  | /* empty */ { [] }
  | cmd cmd_list { $1 :: $2 }
;

const :
  | LPAR CONST literal RPAR { literal $3 $2 }
;
const_opt :
  | /* empty */ { None }
  | const { Some $1 }
;
const_list :
  | /* empty */ { [] }
  | const const_list { $1 :: $2 }
;

script :
  | cmd_list EOF { $1 }
;

%%<|MERGE_RESOLUTION|>--- conflicted
+++ resolved
@@ -268,11 +268,7 @@
   | RETURN expr_opt
     { let at1 = ati 1 in
       fun c -> return (label c ("return" @@ at1) @@ at1, $2 c) }
-<<<<<<< HEAD
-  | TABLESWITCH labeling expr LPAR TABLE case_list RPAR target_list
-=======
-  | TABLESWITCH labeling expr LPAR TABLE target_list RPAR target case_list
->>>>>>> 15bbc4a5
+  | TABLESWITCH labeling expr LPAR TABLE target_list RPAR case_list
     { fun c -> let c', l = $2 c in let e = $3 c' in
       let c'' = enter_switch c' in let es = $8 c'' in
       tableswitch (l, e, $6 c'', es) }
@@ -314,15 +310,9 @@
   | LPAR CASE var RPAR { let at = at () in fun c -> Case ($3 c case) @@ at }
   | LPAR BR var RPAR { let at = at () in fun c -> Case_br ($3 c label) @@ at }
 ;
-<<<<<<< HEAD
-case_list :
-  | case { fun c -> [$1 c] }
-  | case case_list { fun c -> $1 c :: $2 c }
-=======
 target_list :
-  | /* empty */ { fun c -> [] }
-  | target target_list { fun c -> $1 c :: $2 c }
->>>>>>> 15bbc4a5
+  | target { fun t -> [$1 t] }
+  | target target_list { fun t -> $1 t :: $2 t }
 ;
 case :
   | LPAR CASE expr_list RPAR { fun c -> anon_case c; $3 c }
