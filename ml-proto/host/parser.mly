/*
 * (c) 2015 Andreas Rossberg
 */

%{
open Source
open Ast
open Sugar
open Script


(* Position handling *)

let position_to_pos position =
  { file = position.Lexing.pos_fname;
    line = position.Lexing.pos_lnum;
    column = position.Lexing.pos_cnum - position.Lexing.pos_bol
  }

let positions_to_region position1 position2 =
  { left = position_to_pos position1;
    right = position_to_pos position2
  }

let at () =
  positions_to_region (Parsing.symbol_start_pos ()) (Parsing.symbol_end_pos ())
let ati i =
  positions_to_region (Parsing.rhs_start_pos i) (Parsing.rhs_end_pos i)

let parse_error s = Error.error Source.no_region s


(* Literals *)

let literal s t =
  try
    match t with
    | Types.Int32Type -> Values.Int32 (I32.of_string s.it) @@ s.at
    | Types.Int64Type -> Values.Int64 (I64.of_string s.it) @@ s.at
    | Types.Float32Type -> Values.Float32 (F32.of_string s.it) @@ s.at
    | Types.Float64Type -> Values.Float64 (F64.of_string s.it) @@ s.at
  with
    | Failure reason -> Error.error s.at ("constant out of range: " ^ reason)
    | _ -> Error.error s.at "constant out of range"


(* Symbolic variables *)

module VarMap = Map.Make(String)
type space = {mutable map : int VarMap.t; mutable count : int}

type context =
  {funcs : space; imports : space; locals : space; labels : int VarMap.t}

let empty () = {map = VarMap.empty; count = 0}
let c0 () =
  {funcs = empty (); imports = empty ();
   locals = empty (); labels = VarMap.empty}

let enter_func c =
  assert (VarMap.is_empty c.labels);
  {c with labels = VarMap.add "return" 0 c.labels; locals = empty ()}

let lookup category space x =
  try VarMap.find x.it space.map
  with Not_found -> Error.error x.at ("unknown " ^ category ^ " " ^ x.it)

let func c x = lookup "function" c.funcs x
let import c x = lookup "import" c.imports x
let local c x = lookup "local" c.locals x
let table c x = lookup "table" (empty ()) x
let label c x =
  try VarMap.find x.it c.labels
  with Not_found -> Error.error x.at ("unknown label " ^ x.it)

let bind category space x =
  if VarMap.mem x.it space.map then
    Error.error x.at ("duplicate " ^ category ^ " " ^ x.it);
  space.map <- VarMap.add x.it space.count space.map;
  space.count <- space.count + 1

let bind_func c x = bind "function" c.funcs x
let bind_import c x = bind "import" c.imports x
let bind_local c x = bind "local" c.locals x
let bind_label c x =
  {c with labels = VarMap.add x.it 0 (VarMap.map ((+) 1) c.labels)}

let anon space n = space.count <- space.count + n

let anon_func c = anon c.funcs 1
let anon_import c = anon c.imports 1
let anon_locals c ts = anon c.locals (List.length ts)
let anon_label c = {c with labels = VarMap.map ((+) 1) c.labels}
%}

%token INT FLOAT TEXT VAR TYPE LPAR RPAR
%token NOP BLOCK IF LOOP LABEL BREAK SWITCH CASE FALLTHROUGH
%token CALL CALL_IMPORT CALL_INDIRECT RETURN
%token GET_LOCAL SET_LOCAL LOAD STORE
%token CONST UNARY BINARY COMPARE CONVERT
%token FUNC PARAM RESULT LOCAL MODULE MEMORY SEGMENT IMPORT EXPORT TABLE
%token PAGE_SIZE MEMORY_SIZE RESIZE_MEMORY
%token ASSERT_INVALID ASSERT_RETURN ASSERT_RETURN_NAN ASSERT_TRAP INVOKE
%token EOF

%token<string> INT
%token<string> FLOAT
%token<string> TEXT
%token<string> VAR
%token<Types.value_type> TYPE
%token<Types.value_type> CONST
%token<Types.value_type> SWITCH
%token<Ast.unop> UNARY
%token<Ast.binop> BINARY
%token<Ast.relop> COMPARE
%token<Ast.cvt> CONVERT
%token<Ast.memop> LOAD
%token<Ast.memop> STORE
%token<Ast.extop> LOAD_EXTEND
%token<Ast.wrapop> STORE_WRAP

%nonassoc LOW
%nonassoc VAR

%start script
%type<Script.script> script

%%

/* Types */

value_type :
  | TYPE { $1 @@ at () }
;
value_type_list :
  | /* empty */ { [] }
  | value_type value_type_list { $1 :: $2 }
;


/* Expressions */

literal :
  | INT { $1 @@ at () }
  | FLOAT { $1 @@ at () }
;

var :
  | INT { let at = at () in fun c lookup -> int_of_string $1 @@ at }
  | VAR { let at = at () in fun c lookup -> lookup c ($1 @@ at) @@ at }
;
var_list :
  | /* empty */ { fun c lookup -> [] }
  | var var_list { fun c lookup -> $1 c lookup :: $2 c lookup }
;
bind_var :
  | VAR { $1 @@ at () }
;

labeling :
  | /* empty */ %prec LOW { let at = at () in fun c -> c, Unlabelled @@ at }
  | bind_var { let at = at () in fun c -> bind_label c $1, Labelled @@ at }
;

expr :
  | LPAR expr1 RPAR { let at = at () in fun c -> $2 c @@ at }
;
expr1 :
  | NOP { fun c -> nop }
  | BLOCK labeling expr expr_list
    { fun c -> let c', l = $2 c in block (l, $3 c' :: $4 c') }
  | IF expr expr expr_opt { fun c -> if_ ($2 c, $3 c, $4 c) }
  | LOOP labeling labeling expr_list
    { fun c -> let c', l1 = $2 c in let c'', l2 = $3 c' in
      loop (l1, l2, $4 c'') }
  | LABEL labeling expr
    { fun c -> let c', l = $2 c in
      let c'' = if l.it = Unlabelled then anon_label c' else c' in
      Sugar.label ($3 c'') }
  | BREAK var expr_opt { fun c -> break ($2 c label, $3 c) }
  | RETURN expr_opt
    { let at1 = ati 1 in
      fun c -> return (label c ("return" @@ at1) @@ at1, $2 c) }
  | SWITCH labeling expr cases
    { let at1 = ati 1 in
      fun c -> let c', l = $2 c in let cs, e = $4 c' in
      switch (l, $1 @@ at1, $3 c', List.map (fun a -> a $1) cs, e) }
  | CALL var expr_list { fun c -> call ($2 c func, $3 c) }
  | CALL_IMPORT var expr_list { fun c -> call_import ($2 c import, $3 c) }
  | CALL_INDIRECT var expr expr_list
    { fun c -> call_indirect ($2 c table, $3 c, $4 c) }
  | GET_LOCAL var { fun c -> get_local ($2 c local) }
  | SET_LOCAL var expr { fun c -> set_local ($2 c local, $3 c) }
  | LOAD expr { fun c -> load ($1, $2 c) }
  | STORE expr expr { fun c -> store ($1, $2 c, $3 c) }
  | LOAD_EXTEND expr { fun c -> load_extend ($1, $2 c) }
  | STORE_WRAP expr expr { fun c -> store_wrap ($1, $2 c, $3 c) }
  | CONST literal { fun c -> const (literal $2 $1) }
  | UNARY expr { fun c -> unary ($1, $2 c) }
  | BINARY expr expr { fun c -> binary ($1, $2 c, $3 c) }
  | COMPARE expr expr { fun c -> compare ($1, $2 c, $3 c) }
  | CONVERT expr { fun c -> convert ($1, $2 c) }
<<<<<<< HEAD
  | PAGESIZE { fun c -> host (PageSize, []) }
  | MEMORYSIZE { fun c -> host (MemorySize, []) }
  | RESIZEMEMORY expr { fun c -> host (ResizeMemory, [$2 c]) }
=======
  | PAGE_SIZE { fun c -> page_size }
  | MEMORY_SIZE { fun c -> memory_size }
  | RESIZE_MEMORY expr { fun c -> resize_memory ($2 c) }
>>>>>>> 6b08eccd
;
expr_opt :
  | /* empty */ { fun c -> None }
  | expr { fun c -> Some ($1 c) }
;
expr_list :
  | /* empty */ { fun c -> [] }
  | expr expr_list { fun c -> $1 c :: $2 c }
;

fallthrough :
  | /* empty */ { false }
  | FALLTHROUGH { true }
;

case :
  | LPAR case1 RPAR { let at = at () in fun c t -> $2 c t @@ at }
;
case1 :
  | CASE literal expr expr_list fallthrough
    { fun c t -> case (literal $2 t, Some ($3 c :: $4 c, $5)) }
  | CASE literal
    { fun c t -> case (literal $2 t, None) }
;
cases :
  | expr { fun c -> [], $1 c }
  | case cases { fun c -> let x, y = $2 c in $1 c :: x, y }
;


/* Functions */

func_fields :
  | expr_list
    { let at = at () in
      fun c ->
      {params = []; result = None; locals = [];
       body = Sugar.func_body ($1 c) @@ at} }
  | LPAR PARAM value_type_list RPAR func_fields
    { fun c -> anon_locals c $3; let f = $5 c in
      {f with params = $3 @ f.params} }
  | LPAR PARAM bind_var value_type RPAR func_fields  /* Sugar */
    { fun c -> bind_local c $3; let f = $6 c in
      {f with params = $4 :: f.params} }
  | LPAR RESULT value_type RPAR func_fields
    { let at = at () in
      fun c -> let f = $5 c in
      match f.result with
      | Some _ -> Error.error at "more than one return type"
      | None -> {f with result = Some $3} }
  | LPAR LOCAL value_type_list RPAR func_fields
    { fun c -> anon_locals c $3; let f = $5 c in
      {f with locals = $3 @ f.locals} }
  | LPAR LOCAL bind_var value_type RPAR func_fields  /* Sugar */
    { fun c -> bind_local c $3; let f = $6 c in
      {f with locals = $4 :: f.locals} }
;
func :
  | LPAR FUNC func_fields RPAR
    { let at = at () in
      fun c -> anon_func c; fun () -> $3 (enter_func c) @@ at }
  | LPAR FUNC bind_var func_fields RPAR  /* Sugar */
    { let at = at () in
      fun c -> bind_func c $3; fun () -> $4 (enter_func c) @@ at }
;


/* Modules */

segment :
  | LPAR SEGMENT INT TEXT RPAR
    { {Memory.addr = Int64.of_string $3; Memory.data = $4} @@ at () }
;
segment_list :
  | /* empty */ { [] }
  | segment segment_list { $1 :: $2 }
;

memory :
  | LPAR MEMORY INT INT segment_list RPAR
    { {initial = Int64.of_string $3; max = Int64.of_string $4; segments = $5}
        @@ at () }
  | LPAR MEMORY INT segment_list RPAR
    { {initial = Int64.of_string $3; max = Int64.of_string $3; segments = $4}
        @@ at () }
;

func_params :
  | LPAR PARAM value_type_list RPAR { $3 }
;
func_result :
  | /* empty */ { None }
  | LPAR RESULT value_type RPAR { Some $3 }
;
import :
  | LPAR IMPORT bind_var TEXT TEXT func_params func_result RPAR
    { let at = at () in fun c -> bind_import c $3;
      {module_name = $4; func_name = $5; func_params = $6; func_result = $7 }
        @@ at }
  | LPAR IMPORT TEXT TEXT func_params func_result RPAR  /* Sugar */
    { let at = at () in fun c -> anon_import c;
      {module_name = $3; func_name = $4; func_params = $5; func_result = $6 }
        @@ at }
;

export :
  | LPAR EXPORT TEXT var RPAR
    { let at = at () in fun c -> {name = $3; func = $4 c func} @@ at }
;

module_fields :
  | /* empty */
    { fun c ->
      {imports = []; exports = []; tables = []; funcs = [];
       memory = None} }
  | func module_fields
    { fun c -> let f = $1 c in let m = $2 c in
      {m with funcs = f () :: m.funcs} }
  | import module_fields
    { fun c -> let i = $1 c in let m = $2 c in
      {m with imports = i :: m.imports} }
  | export module_fields
    { fun c -> let m = $2 c in
      {m with exports = $1 c :: m.exports} }
  | LPAR TABLE var_list RPAR module_fields
    { fun c -> let m = $5 c in
      {m with tables = ($3 c func @@ ati 3) :: m.tables} }
  | memory module_fields
    { fun c -> let m = $2 c in
      match m.memory with
      | Some _ -> Error.error $1.at "more than one memory section"
      | None -> {m with memory = Some $1} }
;
module_ :
  | LPAR MODULE module_fields RPAR { $3 (c0 ()) @@ at () }
;


/* Scripts */

cmd :
  | module_ { Define $1 @@ at () }
  | LPAR ASSERT_INVALID module_ TEXT RPAR { AssertInvalid ($3, $4) @@ at () }
  | LPAR INVOKE TEXT expr_list RPAR { Invoke ($3, $4 (c0 ())) @@ at () }
  | LPAR ASSERT_RETURN LPAR INVOKE TEXT expr_list RPAR expr RPAR
    { AssertReturn ($5, $6 (c0 ()), $8 (c0 ())) @@ at () }
  | LPAR ASSERT_RETURN_NAN LPAR INVOKE TEXT expr_list RPAR RPAR
    { AssertReturnNaN ($5, $6 (c0 ())) @@ at () }
  | LPAR ASSERT_TRAP LPAR INVOKE TEXT expr_list RPAR TEXT RPAR
    { AssertTrap ($5, $6 (c0 ()), $8) @@ at () }
;
cmd_list :
  | /* empty */ { [] }
  | cmd cmd_list { $1 :: $2 }
;

script :
  | cmd_list EOF { $1 }
;

%%<|MERGE_RESOLUTION|>--- conflicted
+++ resolved
@@ -200,15 +200,9 @@
   | BINARY expr expr { fun c -> binary ($1, $2 c, $3 c) }
   | COMPARE expr expr { fun c -> compare ($1, $2 c, $3 c) }
   | CONVERT expr { fun c -> convert ($1, $2 c) }
-<<<<<<< HEAD
-  | PAGESIZE { fun c -> host (PageSize, []) }
-  | MEMORYSIZE { fun c -> host (MemorySize, []) }
-  | RESIZEMEMORY expr { fun c -> host (ResizeMemory, [$2 c]) }
-=======
-  | PAGE_SIZE { fun c -> page_size }
-  | MEMORY_SIZE { fun c -> memory_size }
-  | RESIZE_MEMORY expr { fun c -> resize_memory ($2 c) }
->>>>>>> 6b08eccd
+  | PAGE_SIZE { fun c -> host (PageSize, []) }
+  | MEMORY_SIZE { fun c -> host (MemorySize, []) }
+  | RESIZE_MEMORY expr { fun c -> host (ResizeMemory, [$2 c]) }
 ;
 expr_opt :
   | /* empty */ { fun c -> None }
